--- conflicted
+++ resolved
@@ -6,11 +6,7 @@
 [Jansi][Jansi] is a small java library that allows you to use [ANSI escape
 codes][ansi] to format your console output which works even on windows.
 
-<<<<<<< HEAD
 [Jansi]: http://fusesource.github.io/jansi/
-=======
-[Jansi]: http://jansi.fusesource.org/
->>>>>>> a7d31fee
 [ansi]: http://en.wikipedia.org/wiki/ANSI_escape_code "Wikipedia"
 
 ## Features
@@ -65,19 +61,11 @@
 
 Using the Ansi escape sequence builder:
 
-<<<<<<< HEAD
 ```java
-    import static org.fusesource.jansi.Ansi.*;
-    import static org.fusesource.jansi.Ansi.Color.*;
-    ...
-    System.out.println( ansi().eraseScreen().fg(RED).a("Hello").fg(GREEN).a(" World").reset() );
-=======
-``` java
 import static org.fusesource.jansi.Ansi.*;
 import static org.fusesource.jansi.Ansi.Color.*;
 ...
-System.out.println( ansi().eraseScreen().fg(RED).a("Hello").fg.(GREEN).a(" World").reset() )
->>>>>>> a7d31fee
+System.out.println( ansi().eraseScreen().fg(RED).a("Hello").fg(GREEN).a(" World").reset() );
 ```
 
 The above will clear the screen, write `Hello` in red and `World` in green,
@@ -87,9 +75,8 @@
 But there is an even simpler way to accomplish the above using the `render`
 method:
 
-<<<<<<< HEAD
 ```java
-    System.out.println( ansi().eraseScreen().render("@|red Hello|@ @|green World|@") );
+System.out.println( ansi().eraseScreen().render("@|red Hello|@ @|green World|@") );
 ```
 
 ## Windows XP Users
@@ -98,11 +85,6 @@
 You can get a free copy from MS at:
 
 http://www.microsoft.com/en-us/download/details.aspx?displaylang=en&id=5582
-=======
-``` java
-System.out.println( ansi().eraseScreen().render("@|red Hello|@ @|green World|@") )
-```
->>>>>>> a7d31fee
 
 ## Project Links
 
