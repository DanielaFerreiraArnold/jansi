--- conflicted
+++ resolved
@@ -55,7 +55,6 @@
         assertEquals(ansi.a("test").reset().toString(), clone.a("test").reset().toString());
     }
 
-<<<<<<< HEAD
     @Test
     public void testApply() {
         assertEquals("test", Ansi.ansi().apply(new Ansi.Consumer() {
@@ -63,7 +62,8 @@
                 ansi.a("test");
             }
         }).toString());
-=======
+    }
+
     @ParameterizedTest
     @CsvSource({
         "-1,-1,ESC[1;1H", "-1,0,ESC[1;1H", "-1,1,ESC[1;1H", "-1,2,ESC[1;2H",
@@ -141,6 +141,5 @@
 
     private static void assertAnsi(String expected, Ansi actual) {
         assertEquals(expected.replace("ESC", "\033"), actual.toString());
->>>>>>> f8fa335b
     }
 }