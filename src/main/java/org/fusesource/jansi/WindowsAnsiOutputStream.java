<<<<<<< HEAD
/**
 * Copyright (C) 2009, Progress Software Corporation and/or its 
 * subsidiaries or affiliates.  All rights reserved.
 *
 * Licensed under the Apache License, Version 2.0 (the "License");
 * you may not use this file except in compliance with the License.
 * You may obtain a copy of the License at
 *
 *     http://www.apache.org/licenses/LICENSE-2.0
 *
 * Unless required by applicable law or agreed to in writing, software
 * distributed under the License is distributed on an "AS IS" BASIS,
 * WITHOUT WARRANTIES OR CONDITIONS OF ANY KIND, either express or implied.
 * See the License for the specific language governing permissions and
 * limitations under the License.
 */
package org.fusesource.jansi;

import static org.fusesource.jansi.internal.Kernel32.BACKGROUND_BLUE;
import static org.fusesource.jansi.internal.Kernel32.BACKGROUND_GREEN;
import static org.fusesource.jansi.internal.Kernel32.BACKGROUND_RED;
import static org.fusesource.jansi.internal.Kernel32.FOREGROUND_BLUE;
import static org.fusesource.jansi.internal.Kernel32.FOREGROUND_GREEN;
import static org.fusesource.jansi.internal.Kernel32.FOREGROUND_RED;
import static org.fusesource.jansi.internal.Kernel32.KERNEL32;

import java.io.IOException;
import java.io.OutputStream;

import org.fusesource.jansi.internal.Kernel32;
import org.fusesource.jansi.internal.WindowsSupport;
import org.fusesource.jansi.internal.Kernel32.CONSOLE_SCREEN_BUFFER_INFO;
import org.fusesource.jansi.internal.Kernel32.COORD;

import com.sun.jna.Pointer;
import com.sun.jna.ptr.IntByReference;

/**
 * @since 1.0
 */
public final class WindowsAnsiOutputStream extends AnsiOutputStream {
	
	private static final Pointer console = KERNEL32.GetStdHandle(Kernel32.STD_OUTPUT_HANDLE);

    private static final short FOREGROUND_BLACK   = 0;
    private static final short FOREGROUND_YELLOW  = FOREGROUND_RED|FOREGROUND_GREEN;    
    private static final short FOREGROUND_MAGENTA = FOREGROUND_BLUE|FOREGROUND_RED;    
    private static final short FOREGROUND_CYAN    = FOREGROUND_BLUE|FOREGROUND_GREEN;
    private static final short FOREGROUND_WHITE   = FOREGROUND_RED|FOREGROUND_GREEN|FOREGROUND_BLUE;

    private static final short BACKGROUND_BLACK   = 0;
    private static final short BACKGROUND_YELLOW  = BACKGROUND_RED|BACKGROUND_GREEN;    
    private static final short BACKGROUND_MAGENTA = BACKGROUND_BLUE|BACKGROUND_RED;    
    private static final short BACKGROUND_CYAN    = BACKGROUND_BLUE|BACKGROUND_GREEN;
    private static final short BACKGROUND_WHITE   = BACKGROUND_RED|BACKGROUND_GREEN|BACKGROUND_BLUE;
    
    private static final short ANSI_FOREGROUND_COLOR_MAP[] = {
    	FOREGROUND_BLACK,
    	FOREGROUND_RED,
    	FOREGROUND_GREEN,
    	FOREGROUND_YELLOW,
    	FOREGROUND_BLUE,
    	FOREGROUND_MAGENTA,
    	FOREGROUND_CYAN,
    	FOREGROUND_WHITE,
    };
        
    private static final short ANSI_BACKGROUND_COLOR_MAP[] = {
    	BACKGROUND_BLACK,
    	BACKGROUND_RED,
    	BACKGROUND_GREEN,
    	BACKGROUND_YELLOW,
    	BACKGROUND_BLUE,
    	BACKGROUND_MAGENTA,
    	BACKGROUND_CYAN,
    	BACKGROUND_WHITE,
    };
	
	private final CONSOLE_SCREEN_BUFFER_INFO.ByReference info = new CONSOLE_SCREEN_BUFFER_INFO.ByReference();
    private final short originalColors;
    
	private boolean negative;
	
	public WindowsAnsiOutputStream(OutputStream os) throws IOException {
		super(os);
		getConsoleInfo();
		originalColors = info.attributes;
	}

	private void getConsoleInfo() throws IOException {
		out.flush();
		if( KERNEL32.GetConsoleScreenBufferInfo(console, info) == 0 ) {
			throw new IOException("Could not get the screen info: "+WindowsSupport.getLastErrorMessage());
		}
		if( negative ) {
			info.attributes = invertAttributeColors(info.attributes); 
		}
	}	
	
 	@Override
 	public void close() throws IOException {
 	    out.flush();
 		info.attributes = originalColors;
 		this.negative = false;
 		applyAttribute();
 		super.close();
 	}
	
	private void applyAttribute() throws IOException {
		out.flush();
		short attributes = info.attributes;
		if( negative ) {
			attributes = invertAttributeColors(attributes); 
		}
		if( KERNEL32.SetConsoleTextAttribute(console, attributes) == 0 ) {
			throw new IOException(WindowsSupport.getLastErrorMessage());
		}
	}

	private short invertAttributeColors(short attibutes) {
		// Swap the the Foreground and Background bits.
		int fg = 0x000F & attibutes;
		fg <<= 8;
		int bg = 0X00F0 * attibutes;
		bg >>=8;
		attibutes = (short) ((attibutes & 0xFF00) | fg | bg);
		return attibutes;
	}

	private void applyCursorPosition() throws IOException {
		if( KERNEL32.SetConsoleCursorPosition(console, info.cursorPosition.copy()) == 0 ) {
			throw new IOException(WindowsSupport.getLastErrorMessage());
		}
	}
	
	@Override
	protected void processEraseScreen(int eraseOption) throws IOException {
		getConsoleInfo();
		switch(eraseOption) {
		case ERASE_SCREEN:
			COORD.ByValue coord = new COORD.ByValue();
			coord.x = 0;
			coord.y = info.window.top;
			int length = info.window.height() * info.size.x;
			IntByReference written = new IntByReference();
			KERNEL32.FillConsoleOutputCharacterW(console, ' ', length, coord, written);
		case ERASE_SCREEN_TO_BEGINING:
		case ERASE_SCREEN_TO_END:
		}		
	}
	
	@Override
	protected void processCursorLeft(int count) throws IOException {
		getConsoleInfo();
		info.cursorPosition.x = (short) Math.max(0, info.cursorPosition.x-count);
		applyCursorPosition();		
	}

	@Override
	protected void processCursorRight(int count) throws IOException {
		getConsoleInfo();
		info.cursorPosition.x = (short)Math.min(info.window.width(), info.cursorPosition.x+count);
		applyCursorPosition();		
	}
	
	@Override
	protected void processCursorDown(int count) throws IOException {
		getConsoleInfo();
		info.cursorPosition.y = (short) Math.min(info.size.y, info.cursorPosition.y+count);
		applyCursorPosition();		
	}
	
	@Override
	protected void processCursorUp(int count) throws IOException {
		getConsoleInfo();
		info.cursorPosition.y = (short) Math.max(info.window.top, info.cursorPosition.y-count);
		applyCursorPosition();		
	}
	
	@Override
	protected void processCursorTo(int x, int y) throws IOException {
		getConsoleInfo();
		info.cursorPosition.y = (short) Math.max(info.window.top, Math.min(info.size.y, info.window.top+y-1));
		info.cursorPosition.x = (short) Math.max(0, Math.min(info.window.width(), x-1));
		applyCursorPosition();		
	}

	@Override
	protected void processSetForegroundColor(int color) throws IOException {
		info.attributes = (short)((info.attributes & ~0x0007 ) | ANSI_FOREGROUND_COLOR_MAP[color]);
		applyAttribute();
	}

	@Override
	protected void processSetBackgroundColor(int color) throws IOException {
		info.attributes = (short)((info.attributes & ~0x0070 ) | ANSI_BACKGROUND_COLOR_MAP[color]);
		applyAttribute();
	}

	@Override
	protected void processAttributeRest() throws IOException {
		info.attributes = (short)((info.attributes & ~0x00FF ) | FOREGROUND_WHITE | BACKGROUND_BLACK);
		applyAttribute();
	}
	
	@Override
	protected void processSetAttribute(int attribute) throws IOException {
		switch(attribute) {
			case ATTRIBUTE_INTENSITY_BOLD:
				info.attributes = (short)(info.attributes | Kernel32.FOREGROUND_INTENSITY );
				applyAttribute();
				break;
			case ATTRIBUTE_INTENSITY_NORMAL:
				info.attributes = (short)(info.attributes & ~Kernel32.FOREGROUND_INTENSITY );
				applyAttribute();
				break;
			
			// Yeah, setting the background intensity is not underlining.. but it's best we can do 
			// using the Windows console API 
			case ATTRIBUTE_UNDERLINE:
				info.attributes = (short)(info.attributes | Kernel32.BACKGROUND_INTENSITY );
				applyAttribute();
				break;
			case ATTRIBUTE_UNDERLINE_OFF:
				info.attributes = (short)(info.attributes & ~Kernel32.BACKGROUND_INTENSITY );
				applyAttribute();
				break;
				
			case ATTRIBUTE_NEGATIVE_ON:
				negative = true;
				applyAttribute();
				break;
			case ATTRIBUTE_NEGATIVE_Off:
				negative = false;
				applyAttribute();
				break;
		}
	}
=======
/**
 * Copyright (C) 2009, Progress Software Corporation and/or its 
 * subsidiaries or affiliates.  All rights reserved.
 *
 * Licensed under the Apache License, Version 2.0 (the "License");
 * you may not use this file except in compliance with the License.
 * You may obtain a copy of the License at
 *
 *     http://www.apache.org/licenses/LICENSE-2.0
 *
 * Unless required by applicable law or agreed to in writing, software
 * distributed under the License is distributed on an "AS IS" BASIS,
 * WITHOUT WARRANTIES OR CONDITIONS OF ANY KIND, either express or implied.
 * See the License for the specific language governing permissions and
 * limitations under the License.
 */
package org.fusesource.jansi;

import static org.fusesource.jansi.internal.Kernel32.BACKGROUND_BLUE;
import static org.fusesource.jansi.internal.Kernel32.BACKGROUND_GREEN;
import static org.fusesource.jansi.internal.Kernel32.BACKGROUND_RED;
import static org.fusesource.jansi.internal.Kernel32.FOREGROUND_BLUE;
import static org.fusesource.jansi.internal.Kernel32.FOREGROUND_GREEN;
import static org.fusesource.jansi.internal.Kernel32.FOREGROUND_RED;
import static org.fusesource.jansi.internal.Kernel32.KERNEL32;

import java.io.IOException;
import java.io.OutputStream;

import org.fusesource.jansi.internal.Kernel32;
import org.fusesource.jansi.internal.WindowsSupport;
import org.fusesource.jansi.internal.Kernel32.CONSOLE_SCREEN_BUFFER_INFO;
import org.fusesource.jansi.internal.Kernel32.COORD;

import com.sun.jna.Pointer;
import com.sun.jna.ptr.IntByReference;

public final class WindowsAnsiOutputStream extends AnsiOutputStream {
	
	private static final Pointer console = KERNEL32.GetStdHandle(Kernel32.STD_OUTPUT_HANDLE);

    private static final short FOREGROUND_BLACK   = 0;
    private static final short FOREGROUND_YELLOW  = FOREGROUND_RED|FOREGROUND_GREEN;    
    private static final short FOREGROUND_MAGENTA = FOREGROUND_BLUE|FOREGROUND_RED;    
    private static final short FOREGROUND_CYAN    = FOREGROUND_BLUE|FOREGROUND_GREEN;
    private static final short FOREGROUND_WHITE   = FOREGROUND_RED|FOREGROUND_GREEN|FOREGROUND_BLUE;

    private static final short BACKGROUND_BLACK   = 0;
    private static final short BACKGROUND_YELLOW  = BACKGROUND_RED|BACKGROUND_GREEN;    
    private static final short BACKGROUND_MAGENTA = BACKGROUND_BLUE|BACKGROUND_RED;    
    private static final short BACKGROUND_CYAN    = BACKGROUND_BLUE|BACKGROUND_GREEN;
    private static final short BACKGROUND_WHITE   = BACKGROUND_RED|BACKGROUND_GREEN|BACKGROUND_BLUE;
    
    private static final short ANSI_FOREGROUND_COLOR_MAP[] = {
    	FOREGROUND_BLACK,
    	FOREGROUND_RED,
    	FOREGROUND_GREEN,
    	FOREGROUND_YELLOW,
    	FOREGROUND_BLUE,
    	FOREGROUND_MAGENTA,
    	FOREGROUND_CYAN,
    	FOREGROUND_WHITE,
    };
        
    private static final short ANSI_BACKGROUND_COLOR_MAP[] = {
    	BACKGROUND_BLACK,
    	BACKGROUND_RED,
    	BACKGROUND_GREEN,
    	BACKGROUND_YELLOW,
    	BACKGROUND_BLUE,
    	BACKGROUND_MAGENTA,
    	BACKGROUND_CYAN,
    	BACKGROUND_WHITE,
    };
	
	private final CONSOLE_SCREEN_BUFFER_INFO.ByReference info = new CONSOLE_SCREEN_BUFFER_INFO.ByReference();
    private final short originalColors;
    
	private boolean negative;
	
	public WindowsAnsiOutputStream(OutputStream os) throws IOException {
		super(os);
		getConsoleInfo();
		originalColors = info.attributes;
	}

	private void getConsoleInfo() throws IOException {
		out.flush();
		if( KERNEL32.GetConsoleScreenBufferInfo(console, info) == 0 ) {
			throw new IOException("Could not get the screen info: "+WindowsSupport.getLastErrorMessage());
		}
		if( negative ) {
			info.attributes = invertAttributeColors(info.attributes); 
		}
	}	
	
 	@Override
 	public void close() throws IOException {
 	    out.flush();
 		info.attributes = originalColors;
 		this.negative = false;
 		applyAttribute();
 		super.close();
 	}
	
	private void applyAttribute() throws IOException {
		out.flush();
		short attributes = info.attributes;
		if( negative ) {
			attributes = invertAttributeColors(attributes); 
		}
		if( KERNEL32.SetConsoleTextAttribute(console, attributes) == 0 ) {
			throw new IOException(WindowsSupport.getLastErrorMessage());
		}
	}

	private short invertAttributeColors(short attibutes) {
		// Swap the the Foreground and Background bits.
		int fg = 0x000F & attibutes;
		fg <<= 8;
		int bg = 0X00F0 * attibutes;
		bg >>=8;
		attibutes = (short) ((attibutes & 0xFF00) | fg | bg);
		return attibutes;
	}

	private void applyCursorPosition() throws IOException {
		if( KERNEL32.SetConsoleCursorPosition(console, info.cursorPosition.copy()) == 0 ) {
			throw new IOException(WindowsSupport.getLastErrorMessage());
		}
	}
	
	@Override
	protected void processEraseScreen(int eraseOption) throws IOException {
		getConsoleInfo();
		switch(eraseOption) {
		case ERASE_SCREEN:
			COORD.ByValue coord = new COORD.ByValue();
			coord.x = 0;
			coord.y = info.window.top;
			int length = info.window.height() * info.size.x;
			IntByReference written = new IntByReference();
			KERNEL32.FillConsoleOutputCharacterW(console, ' ', length, coord, written);
		case ERASE_SCREEN_TO_BEGINING:
		case ERASE_SCREEN_TO_END:
		}		
	}
	
	@Override
	protected void processCursorLeft(int count) throws IOException {
		getConsoleInfo();
		info.cursorPosition.x = (short) Math.max(0, info.cursorPosition.x-count);
		applyCursorPosition();		
	}

	@Override
	protected void processCursorRight(int count) throws IOException {
		getConsoleInfo();
		info.cursorPosition.x = (short)Math.min(info.window.width(), info.cursorPosition.x+count);
		applyCursorPosition();		
	}
	
	@Override
	protected void processCursorDown(int count) throws IOException {
		getConsoleInfo();
		info.cursorPosition.y = (short) Math.min(info.size.y, info.cursorPosition.y+count);
		applyCursorPosition();		
	}
	
	@Override
	protected void processCursorUp(int count) throws IOException {
		getConsoleInfo();
		info.cursorPosition.y = (short) Math.max(info.window.top, info.cursorPosition.y-count);
		applyCursorPosition();		
	}
	
	@Override
	protected void processCursorTo(int x, int y) throws IOException {
		getConsoleInfo();
		info.cursorPosition.y = (short) Math.max(info.window.top, Math.min(info.size.y, info.window.top+y-1));
		info.cursorPosition.x = (short) Math.max(0, Math.min(info.window.width(), x-1));
		applyCursorPosition();		
	}

	@Override
	protected void processSetForegroundColor(int color) throws IOException {
		info.attributes = (short)((info.attributes & ~0x0007 ) | ANSI_FOREGROUND_COLOR_MAP[color]);
		applyAttribute();
	}

	@Override
	protected void processSetBackgroundColor(int color) throws IOException {
		info.attributes = (short)((info.attributes & ~0x0070 ) | ANSI_BACKGROUND_COLOR_MAP[color]);
		applyAttribute();
	}

	@Override
	protected void processAttributeRest() throws IOException {
	    info.attributes = (short)((info.attributes & ~0x00FF ) | originalColors);
	    applyAttribute();
	}
	
	@Override
	protected void processSetAttribute(int attribute) throws IOException {
		switch(attribute) {
			case ATTRIBUTE_INTENSITY_BOLD:
				info.attributes = (short)(info.attributes | Kernel32.FOREGROUND_INTENSITY );
				applyAttribute();
				break;
			case ATTRIBUTE_INTENSITY_NORMAL:
				info.attributes = (short)(info.attributes & ~Kernel32.FOREGROUND_INTENSITY );
				applyAttribute();
				break;
			
			// Yeah, setting the background intensity is not underlining.. but it's best we can do 
			// using the Windows console API 
			case ATTRIBUTE_UNDERLINE:
				info.attributes = (short)(info.attributes | Kernel32.BACKGROUND_INTENSITY );
				applyAttribute();
				break;
			case ATTRIBUTE_UNDERLINE_OFF:
				info.attributes = (short)(info.attributes & ~Kernel32.BACKGROUND_INTENSITY );
				applyAttribute();
				break;
				
			case ATTRIBUTE_NEGATIVE_ON:
				negative = true;
				applyAttribute();
				break;
			case ATTRIBUTE_NEGATIVE_Off:
				negative = false;
				applyAttribute();
				break;
		}
	}
>>>>>>> 5a81868e
}<|MERGE_RESOLUTION|>--- conflicted
+++ resolved
@@ -1,4 +1,3 @@
-<<<<<<< HEAD
 /**
  * Copyright (C) 2009, Progress Software Corporation and/or its 
  * subsidiaries or affiliates.  All rights reserved.
@@ -200,7 +199,7 @@
 
 	@Override
 	protected void processAttributeRest() throws IOException {
-		info.attributes = (short)((info.attributes & ~0x00FF ) | FOREGROUND_WHITE | BACKGROUND_BLACK);
+		info.attributes = (short)((info.attributes & ~0x00FF ) | originalColors);
 		applyAttribute();
 	}
 	
@@ -237,241 +236,4 @@
 				break;
 		}
 	}
-=======
-/**
- * Copyright (C) 2009, Progress Software Corporation and/or its 
- * subsidiaries or affiliates.  All rights reserved.
- *
- * Licensed under the Apache License, Version 2.0 (the "License");
- * you may not use this file except in compliance with the License.
- * You may obtain a copy of the License at
- *
- *     http://www.apache.org/licenses/LICENSE-2.0
- *
- * Unless required by applicable law or agreed to in writing, software
- * distributed under the License is distributed on an "AS IS" BASIS,
- * WITHOUT WARRANTIES OR CONDITIONS OF ANY KIND, either express or implied.
- * See the License for the specific language governing permissions and
- * limitations under the License.
- */
-package org.fusesource.jansi;
-
-import static org.fusesource.jansi.internal.Kernel32.BACKGROUND_BLUE;
-import static org.fusesource.jansi.internal.Kernel32.BACKGROUND_GREEN;
-import static org.fusesource.jansi.internal.Kernel32.BACKGROUND_RED;
-import static org.fusesource.jansi.internal.Kernel32.FOREGROUND_BLUE;
-import static org.fusesource.jansi.internal.Kernel32.FOREGROUND_GREEN;
-import static org.fusesource.jansi.internal.Kernel32.FOREGROUND_RED;
-import static org.fusesource.jansi.internal.Kernel32.KERNEL32;
-
-import java.io.IOException;
-import java.io.OutputStream;
-
-import org.fusesource.jansi.internal.Kernel32;
-import org.fusesource.jansi.internal.WindowsSupport;
-import org.fusesource.jansi.internal.Kernel32.CONSOLE_SCREEN_BUFFER_INFO;
-import org.fusesource.jansi.internal.Kernel32.COORD;
-
-import com.sun.jna.Pointer;
-import com.sun.jna.ptr.IntByReference;
-
-public final class WindowsAnsiOutputStream extends AnsiOutputStream {
-	
-	private static final Pointer console = KERNEL32.GetStdHandle(Kernel32.STD_OUTPUT_HANDLE);
-
-    private static final short FOREGROUND_BLACK   = 0;
-    private static final short FOREGROUND_YELLOW  = FOREGROUND_RED|FOREGROUND_GREEN;    
-    private static final short FOREGROUND_MAGENTA = FOREGROUND_BLUE|FOREGROUND_RED;    
-    private static final short FOREGROUND_CYAN    = FOREGROUND_BLUE|FOREGROUND_GREEN;
-    private static final short FOREGROUND_WHITE   = FOREGROUND_RED|FOREGROUND_GREEN|FOREGROUND_BLUE;
-
-    private static final short BACKGROUND_BLACK   = 0;
-    private static final short BACKGROUND_YELLOW  = BACKGROUND_RED|BACKGROUND_GREEN;    
-    private static final short BACKGROUND_MAGENTA = BACKGROUND_BLUE|BACKGROUND_RED;    
-    private static final short BACKGROUND_CYAN    = BACKGROUND_BLUE|BACKGROUND_GREEN;
-    private static final short BACKGROUND_WHITE   = BACKGROUND_RED|BACKGROUND_GREEN|BACKGROUND_BLUE;
-    
-    private static final short ANSI_FOREGROUND_COLOR_MAP[] = {
-    	FOREGROUND_BLACK,
-    	FOREGROUND_RED,
-    	FOREGROUND_GREEN,
-    	FOREGROUND_YELLOW,
-    	FOREGROUND_BLUE,
-    	FOREGROUND_MAGENTA,
-    	FOREGROUND_CYAN,
-    	FOREGROUND_WHITE,
-    };
-        
-    private static final short ANSI_BACKGROUND_COLOR_MAP[] = {
-    	BACKGROUND_BLACK,
-    	BACKGROUND_RED,
-    	BACKGROUND_GREEN,
-    	BACKGROUND_YELLOW,
-    	BACKGROUND_BLUE,
-    	BACKGROUND_MAGENTA,
-    	BACKGROUND_CYAN,
-    	BACKGROUND_WHITE,
-    };
-	
-	private final CONSOLE_SCREEN_BUFFER_INFO.ByReference info = new CONSOLE_SCREEN_BUFFER_INFO.ByReference();
-    private final short originalColors;
-    
-	private boolean negative;
-	
-	public WindowsAnsiOutputStream(OutputStream os) throws IOException {
-		super(os);
-		getConsoleInfo();
-		originalColors = info.attributes;
-	}
-
-	private void getConsoleInfo() throws IOException {
-		out.flush();
-		if( KERNEL32.GetConsoleScreenBufferInfo(console, info) == 0 ) {
-			throw new IOException("Could not get the screen info: "+WindowsSupport.getLastErrorMessage());
-		}
-		if( negative ) {
-			info.attributes = invertAttributeColors(info.attributes); 
-		}
-	}	
-	
- 	@Override
- 	public void close() throws IOException {
- 	    out.flush();
- 		info.attributes = originalColors;
- 		this.negative = false;
- 		applyAttribute();
- 		super.close();
- 	}
-	
-	private void applyAttribute() throws IOException {
-		out.flush();
-		short attributes = info.attributes;
-		if( negative ) {
-			attributes = invertAttributeColors(attributes); 
-		}
-		if( KERNEL32.SetConsoleTextAttribute(console, attributes) == 0 ) {
-			throw new IOException(WindowsSupport.getLastErrorMessage());
-		}
-	}
-
-	private short invertAttributeColors(short attibutes) {
-		// Swap the the Foreground and Background bits.
-		int fg = 0x000F & attibutes;
-		fg <<= 8;
-		int bg = 0X00F0 * attibutes;
-		bg >>=8;
-		attibutes = (short) ((attibutes & 0xFF00) | fg | bg);
-		return attibutes;
-	}
-
-	private void applyCursorPosition() throws IOException {
-		if( KERNEL32.SetConsoleCursorPosition(console, info.cursorPosition.copy()) == 0 ) {
-			throw new IOException(WindowsSupport.getLastErrorMessage());
-		}
-	}
-	
-	@Override
-	protected void processEraseScreen(int eraseOption) throws IOException {
-		getConsoleInfo();
-		switch(eraseOption) {
-		case ERASE_SCREEN:
-			COORD.ByValue coord = new COORD.ByValue();
-			coord.x = 0;
-			coord.y = info.window.top;
-			int length = info.window.height() * info.size.x;
-			IntByReference written = new IntByReference();
-			KERNEL32.FillConsoleOutputCharacterW(console, ' ', length, coord, written);
-		case ERASE_SCREEN_TO_BEGINING:
-		case ERASE_SCREEN_TO_END:
-		}		
-	}
-	
-	@Override
-	protected void processCursorLeft(int count) throws IOException {
-		getConsoleInfo();
-		info.cursorPosition.x = (short) Math.max(0, info.cursorPosition.x-count);
-		applyCursorPosition();		
-	}
-
-	@Override
-	protected void processCursorRight(int count) throws IOException {
-		getConsoleInfo();
-		info.cursorPosition.x = (short)Math.min(info.window.width(), info.cursorPosition.x+count);
-		applyCursorPosition();		
-	}
-	
-	@Override
-	protected void processCursorDown(int count) throws IOException {
-		getConsoleInfo();
-		info.cursorPosition.y = (short) Math.min(info.size.y, info.cursorPosition.y+count);
-		applyCursorPosition();		
-	}
-	
-	@Override
-	protected void processCursorUp(int count) throws IOException {
-		getConsoleInfo();
-		info.cursorPosition.y = (short) Math.max(info.window.top, info.cursorPosition.y-count);
-		applyCursorPosition();		
-	}
-	
-	@Override
-	protected void processCursorTo(int x, int y) throws IOException {
-		getConsoleInfo();
-		info.cursorPosition.y = (short) Math.max(info.window.top, Math.min(info.size.y, info.window.top+y-1));
-		info.cursorPosition.x = (short) Math.max(0, Math.min(info.window.width(), x-1));
-		applyCursorPosition();		
-	}
-
-	@Override
-	protected void processSetForegroundColor(int color) throws IOException {
-		info.attributes = (short)((info.attributes & ~0x0007 ) | ANSI_FOREGROUND_COLOR_MAP[color]);
-		applyAttribute();
-	}
-
-	@Override
-	protected void processSetBackgroundColor(int color) throws IOException {
-		info.attributes = (short)((info.attributes & ~0x0070 ) | ANSI_BACKGROUND_COLOR_MAP[color]);
-		applyAttribute();
-	}
-
-	@Override
-	protected void processAttributeRest() throws IOException {
-	    info.attributes = (short)((info.attributes & ~0x00FF ) | originalColors);
-	    applyAttribute();
-	}
-	
-	@Override
-	protected void processSetAttribute(int attribute) throws IOException {
-		switch(attribute) {
-			case ATTRIBUTE_INTENSITY_BOLD:
-				info.attributes = (short)(info.attributes | Kernel32.FOREGROUND_INTENSITY );
-				applyAttribute();
-				break;
-			case ATTRIBUTE_INTENSITY_NORMAL:
-				info.attributes = (short)(info.attributes & ~Kernel32.FOREGROUND_INTENSITY );
-				applyAttribute();
-				break;
-			
-			// Yeah, setting the background intensity is not underlining.. but it's best we can do 
-			// using the Windows console API 
-			case ATTRIBUTE_UNDERLINE:
-				info.attributes = (short)(info.attributes | Kernel32.BACKGROUND_INTENSITY );
-				applyAttribute();
-				break;
-			case ATTRIBUTE_UNDERLINE_OFF:
-				info.attributes = (short)(info.attributes & ~Kernel32.BACKGROUND_INTENSITY );
-				applyAttribute();
-				break;
-				
-			case ATTRIBUTE_NEGATIVE_ON:
-				negative = true;
-				applyAttribute();
-				break;
-			case ATTRIBUTE_NEGATIVE_Off:
-				negative = false;
-				applyAttribute();
-				break;
-		}
-	}
->>>>>>> 5a81868e
 }